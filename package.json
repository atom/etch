{
  "name": "etch",
  "version": "0.8.0",
  "description": "Perform virtual DOM updates based on changes to a data model.",
  "main": "src/index.js",
  "scripts": {
    "test": "npm run standard && npm run mocha",
    "mocha": "electron-mocha --renderer --recursive ./test/helpers/register-babel test",
    "tdd": "npm run standard && node_modules/.bin/electron-mocha --renderer --interactive --recursive ./test/helpers/register-babel  test",
<<<<<<< HEAD
    "prepublish": "npm run standard",
    "standard": "node_modules/.bin/standard --recursive src test && echo Linting passed"
=======
    "prepublish": "npm run standard && npm run clean && npm run build",
    "standard": "node_modules/.bin/standard --verbose --recursive",
    "build": "node_modules/.bin/babel src --out-dir dist",
    "clean": "rm -rf dist"
>>>>>>> 9a49265e
  },
  "repository": {
    "type": "git",
    "url": "https://github.com/atom/etch.git"
  },
  "keywords": [
    "virtual-dom dom view element custom-elements dom-diff atom electron"
  ],
  "author": "Nathan Sobo <nathan@github.com>",
  "license": "MIT",
  "bugs": {
    "url": "https://github.com/atom/etch/issues"
  },
  "homepage": "https://github.com/atom/etch",
  "devDependencies": {
<<<<<<< HEAD
    "babel": "^5.0.0",
    "babel-eslint": "^4.0.5",
    "chai": "^2.0.0",
    "electron-mocha": "git://github.com/nathansobo/electron-mocha.git#interactive-option",
    "mocha": "^2.1.0",
    "random-seed": "^0.3.0",
    "standard": "^4.5.4"
=======
    "babel": "^5.8.33",
    "babel-eslint": "^4.1.6",
    "chai": "^3.5.0",
    "devtool": "^2.3.0",
    "electron-mocha": "git://github.com/nathansobo/electron-mocha.git#interactive-option",
    "electron-prebuilt": "^0.37.8",
    "estraverse-fb": "^1.3.1",
    "mocha": "^3.1.2",
    "standard": "^8.5.0"
>>>>>>> 9a49265e
  },
  "dependencies": {
    "virtual-dom": "^2.1.1"
  },
  "standard": {
    "parser": "babel-eslint",
    "global": [
      "beforeEach",
      "describe",
      "it",
      "expect",
      "requestAnimationFrame",
      "SVGSVGElement"
    ]
  }
}<|MERGE_RESOLUTION|>--- conflicted
+++ resolved
@@ -7,15 +7,8 @@
     "test": "npm run standard && npm run mocha",
     "mocha": "electron-mocha --renderer --recursive ./test/helpers/register-babel test",
     "tdd": "npm run standard && node_modules/.bin/electron-mocha --renderer --interactive --recursive ./test/helpers/register-babel  test",
-<<<<<<< HEAD
     "prepublish": "npm run standard",
     "standard": "node_modules/.bin/standard --recursive src test && echo Linting passed"
-=======
-    "prepublish": "npm run standard && npm run clean && npm run build",
-    "standard": "node_modules/.bin/standard --verbose --recursive",
-    "build": "node_modules/.bin/babel src --out-dir dist",
-    "clean": "rm -rf dist"
->>>>>>> 9a49265e
   },
   "repository": {
     "type": "git",
@@ -31,28 +24,14 @@
   },
   "homepage": "https://github.com/atom/etch",
   "devDependencies": {
-<<<<<<< HEAD
-    "babel": "^5.0.0",
-    "babel-eslint": "^4.0.5",
-    "chai": "^2.0.0",
-    "electron-mocha": "git://github.com/nathansobo/electron-mocha.git#interactive-option",
-    "mocha": "^2.1.0",
-    "random-seed": "^0.3.0",
-    "standard": "^4.5.4"
-=======
     "babel": "^5.8.33",
     "babel-eslint": "^4.1.6",
     "chai": "^3.5.0",
-    "devtool": "^2.3.0",
     "electron-mocha": "git://github.com/nathansobo/electron-mocha.git#interactive-option",
     "electron-prebuilt": "^0.37.8",
     "estraverse-fb": "^1.3.1",
     "mocha": "^3.1.2",
     "standard": "^8.5.0"
->>>>>>> 9a49265e
-  },
-  "dependencies": {
-    "virtual-dom": "^2.1.1"
   },
   "standard": {
     "parser": "babel-eslint",
