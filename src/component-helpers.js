const render = require('./render')
const patch = require('./patch')
const {getScheduler} = require('./scheduler-assignment')

const componentsWithPendingUpdates = new WeakSet()
let syncUpdatesInProgressCounter = 0
let syncDestructionsInProgressCounter = 0

function isValidVirtualNode (virtualNode) {
  return virtualNode != null && virtualNode !== false
}

// This function associates a component object with a DOM element by calling
// the components `render` method, assigning an `.element` property on the
// object and also returning the element.
//
// It also assigns a `virtualNode` property based on the return value of the
// `render` method. This will be used later by `performElementUpdate` to diff
// the new results of `render` with the previous results when updating the
// component's element.
//
// Finally, this function also associates the component with a `refs` object,
// which is populated with references to elements based on `ref` properties on
// nodes of the `virtual-dom` tree. Before calling into `virtual-dom` to create
// the DOM tree, it pushes this `refs` object to a shared stack so it can be
// accessed by hooks during the creation of individual elements.
<<<<<<< HEAD
function initialize(component) {
=======
export function initialize (component) {
>>>>>>> 9a49265e
  if (typeof component.update !== 'function') {
    throw new Error('Etch components must implement `update(props, children)`.')
  }

  let virtualNode = component.render()
  if (!isValidVirtualNode(virtualNode)) {
    let namePart = component.constructor && component.constructor.name ? ' in ' + component.constructor.name : ''
    throw new Error('invalid falsy value ' + virtualNode + ' returned from render()' + namePart)
  }

  component.refs = {}
  component.virtualNode = virtualNode
  component.element = render(component.virtualNode, {
    refs: component.refs, listenerContext: component
  })
}

// This function receives a component that has already been associated with an
// element via a previous call to `initialize` and updates this element by
// calling `render` on the component.
//
// When called in normal circumstances, it uses the scheduler to defer this
// update until the next animation frame, and will only perform one update of a
// given component in a given frame. This means you can call `update`
// repeatedly in a given tick without causing redundant updates.
//
// If this function called during another synchronous update (for example, as a
// result of a call to `update` on a child component), the update is performed
// synchronously.
//
// Returns a promise that will resolve when the requested update has been
// completed.
<<<<<<< HEAD
function update (component, replaceNode=true) {
=======
export function update (component, replaceNode = true) {
>>>>>>> 9a49265e
  if (syncUpdatesInProgressCounter > 0) {
    updateSync(component, replaceNode)
    return Promise.resolve()
  }

  let scheduler = getScheduler()

  if (!componentsWithPendingUpdates.has(component)) {
    componentsWithPendingUpdates.add(component)
    scheduler.updateDocument(function () {
      componentsWithPendingUpdates.delete(component)
      updateSync(component, replaceNode)
    })
  }

  return scheduler.getNextUpdatePromise()
}

// Synchronsly updates the DOM element associated with a component object. .
// This method assumes the presence of `.element` and `.virtualNode`
// properties on the component, which are assigned in the `initialize`
// function.
//
// It calls `render` on the component to obtain the desired state of the DOM,
// then `diff`s it with the previous state and `patch`es the element based on
// the resulting diff. During the patch operation, it pushes the component's
// `refs` object to a shared stack so that references to DOM elements can be
// updated.
//
// If `update` is called during the invocation of `updateSync`,
// the requests are processed synchronously as well. We track whether this is
// the case by incrementing and decrementing `syncUpdatesInProgressCounter`
// around the call.
//
// For now, etch does not allow the root tag of the `render` method to change
// between invocations, because we want to preserve a one-to-one relationship
// between component objects and DOM elements for simplicity.
<<<<<<< HEAD
function updateSync (component, replaceNode=true) {
  let newVirtualNode = component.render()
  if (!isValidVirtualNode(newVirtualNode)) {
=======
export function updateSync (component, replaceNode = true) {
  let newVirtualElement = component.render()
  if (!isValidVirtualElement(newVirtualElement)) {
>>>>>>> 9a49265e
    let namePart = component.constructor && component.constructor.name ? ' in ' + component.constructor.name : ''
    throw new Error('invalid falsy value ' + newVirtualNode + ' returned from render()' + namePart)
  }

  syncUpdatesInProgressCounter++
  let oldVirtualNode = component.virtualNode
  let oldDomNode = component.element
  let newDomNode = patch(oldVirtualNode, newVirtualNode, {
    refs: component.refs,
    listenerContext: component
  })
  component.virtualNode = newVirtualNode
  if (newDomNode !== oldDomNode && !replaceNode) {
    throw new Error('The root node type changed on update, but the update was performed with the replaceNode option set to false')
  } else {
    component.element = newDomNode
  }

  // We can safely perform additional writes after a DOM update synchronously,
  // but any reads need to be deferred until all writes are completed to avoid
  // DOM thrashing. Requested reads occur at the end of the the current frame
  // if this method was invoked via the scheduler. Otherwise, if `updateSync`
  // was invoked outside of the scheduler, the default scheduler will defer
  // reads until the next animation frame.
  if (typeof component.writeAfterUpdate === 'function') {
    component.writeAfterUpdate()
  }
  if (typeof component.readAfterUpdate === 'function') {
    getScheduler().readDocument(function () {
      component.readAfterUpdate()
    })
  }

  syncUpdatesInProgressCounter--
}

// Removes the component's associated element and calls `destroy` on any child
// components. Normally, this function is asynchronous and will perform the
// destruction on the next animation frame. If called as the result of another
// update or destruction, it calls `destroy` on child components synchronously.
// If called as the result of destroying a component higher in the DOM, the
// element is not removed to avoid redundant DOM manipulation. Returns a promise
// that resolves when the destruction is completed.
<<<<<<< HEAD
function destroy (component, removeNode=true) {
=======
export function destroy (component, removeNode = true) {
>>>>>>> 9a49265e
  if (syncUpdatesInProgressCounter > 0 || syncDestructionsInProgressCounter > 0) {
    destroySync(component, removeNode)
    return Promise.resolve()
  }

  let scheduler = getScheduler()
  scheduler.updateDocument(function () {
    destroySync(component, removeNode)
  })
  return scheduler.getNextUpdatePromise()
}

// A synchronous version of `destroy`.
//
// Note that we track whether `destroy` calls are in progress and only remove
// the element if we are not a nested call.
<<<<<<< HEAD
function destroySync (component, removeNode=true) {
=======
export function destroySync (component, removeNode = true) {
>>>>>>> 9a49265e
  syncDestructionsInProgressCounter++
  destroyChildComponents(component.virtualNode)
  if (syncDestructionsInProgressCounter === 1 && removeNode) component.element.remove()
  syncDestructionsInProgressCounter--
}

<<<<<<< HEAD
function destroyChildComponents(virtualNode) {
  if (virtualNode.component && typeof virtualNode.component.destroy === 'function') {
    virtualNode.component.destroy()
=======
function destroyChildComponents (virtualNode) {
  if (virtualNode.type === 'Widget') {
    if (virtualNode.component && typeof virtualNode.component.destroy === 'function') {
      virtualNode.component.destroy()
    }
>>>>>>> 9a49265e
  } else if (virtualNode.children) {
    virtualNode.children.forEach(destroyChildComponents)
  }
}

module.exports = {
  initialize,
  update, updateSync,
  destroy, destroySync
}<|MERGE_RESOLUTION|>--- conflicted
+++ resolved
@@ -24,11 +24,7 @@
 // nodes of the `virtual-dom` tree. Before calling into `virtual-dom` to create
 // the DOM tree, it pushes this `refs` object to a shared stack so it can be
 // accessed by hooks during the creation of individual elements.
-<<<<<<< HEAD
 function initialize(component) {
-=======
-export function initialize (component) {
->>>>>>> 9a49265e
   if (typeof component.update !== 'function') {
     throw new Error('Etch components must implement `update(props, children)`.')
   }
@@ -61,11 +57,7 @@
 //
 // Returns a promise that will resolve when the requested update has been
 // completed.
-<<<<<<< HEAD
 function update (component, replaceNode=true) {
-=======
-export function update (component, replaceNode = true) {
->>>>>>> 9a49265e
   if (syncUpdatesInProgressCounter > 0) {
     updateSync(component, replaceNode)
     return Promise.resolve()
@@ -103,15 +95,9 @@
 // For now, etch does not allow the root tag of the `render` method to change
 // between invocations, because we want to preserve a one-to-one relationship
 // between component objects and DOM elements for simplicity.
-<<<<<<< HEAD
 function updateSync (component, replaceNode=true) {
   let newVirtualNode = component.render()
   if (!isValidVirtualNode(newVirtualNode)) {
-=======
-export function updateSync (component, replaceNode = true) {
-  let newVirtualElement = component.render()
-  if (!isValidVirtualElement(newVirtualElement)) {
->>>>>>> 9a49265e
     let namePart = component.constructor && component.constructor.name ? ' in ' + component.constructor.name : ''
     throw new Error('invalid falsy value ' + newVirtualNode + ' returned from render()' + namePart)
   }
@@ -155,11 +141,7 @@
 // If called as the result of destroying a component higher in the DOM, the
 // element is not removed to avoid redundant DOM manipulation. Returns a promise
 // that resolves when the destruction is completed.
-<<<<<<< HEAD
 function destroy (component, removeNode=true) {
-=======
-export function destroy (component, removeNode = true) {
->>>>>>> 9a49265e
   if (syncUpdatesInProgressCounter > 0 || syncDestructionsInProgressCounter > 0) {
     destroySync(component, removeNode)
     return Promise.resolve()
@@ -176,28 +158,16 @@
 //
 // Note that we track whether `destroy` calls are in progress and only remove
 // the element if we are not a nested call.
-<<<<<<< HEAD
 function destroySync (component, removeNode=true) {
-=======
-export function destroySync (component, removeNode = true) {
->>>>>>> 9a49265e
   syncDestructionsInProgressCounter++
   destroyChildComponents(component.virtualNode)
   if (syncDestructionsInProgressCounter === 1 && removeNode) component.element.remove()
   syncDestructionsInProgressCounter--
 }
 
-<<<<<<< HEAD
 function destroyChildComponents(virtualNode) {
   if (virtualNode.component && typeof virtualNode.component.destroy === 'function') {
     virtualNode.component.destroy()
-=======
-function destroyChildComponents (virtualNode) {
-  if (virtualNode.type === 'Widget') {
-    if (virtualNode.component && typeof virtualNode.component.destroy === 'function') {
-      virtualNode.component.destroy()
-    }
->>>>>>> 9a49265e
   } else if (virtualNode.children) {
     virtualNode.children.forEach(destroyChildComponents)
   }
